#!/usr/bin/env python3
import abc
import decimal
import json
import os
<<<<<<< HEAD
import subprocess
import sys
=======
import sys

>>>>>>> 455dc665
from dateutil import parser as date_parser
import math
import operator
import statistics

import time
from collections import defaultdict
from datetime import datetime, timedelta, timezone
from functools import partial
from threading import Timer

import pydantic
import requests
import yaml
from requests.adapters import HTTPAdapter
from typing import Any, Dict, List, Optional, Union
from urllib3 import Retry

from measure import Measure, ST_FAILED
<<<<<<< HEAD

class MeasureError(Exception):
    """base class for error exceptions defined by drivers.
    """

    def __init__(self, *args, status="failed", reason="unknown"):
        self.status = status
        self.reason = reason
        super().__init__(*args)
=======
>>>>>>> 455dc665

DESC = 'NewRelic measure driver for Optune'
HAS_CANCEL = True
VERSION = '1.3'

DFLT_WARMUP = 0
DFLT_DURATION = 120
DFLT_DELAY = 0

# NOTE: this setting should only be used for debug/testing and
#   will likely cause inoperable behavior if set during an optimization
DEBUG_SKIP_SLEEP = os.environ.get('DEBUG_SKIP_SLEEP', False)

# TODO: should env var credential support be kept after slo dev?
NEWRELIC_ACCOUNT_ID = os.environ.get('NEWRELIC_ACCOUNT_ID') or str(open('/run/secrets/optune_newrelic_account_id').read()).strip()
NEWRELIC_APM_API_KEY = os.environ.get('NEWRELIC_APM_API_KEY') or str(open('/run/secrets/optune_newrelic_apm_api_key').read()).strip()
NEWRELIC_APM_APP_ID = os.environ.get('NEWRELIC_APM_APP_ID') or str(open('/run/secrets/optune_newrelic_apm_app_id').read()).strip()
NEWRELIC_INSIGHTS_QUERY_KEY = os.environ.get('NEWRELIC_INSIGHTS_QUERY_KEY') or str(open('/run/secrets/optune_newrelic_insights_query_key').read()).strip()
APM_API_URL = 'https://api.newrelic.com/v2'
APM_INSTANCE_LIST_URL = '/applications/{app_id}/instances.json'
APM_INSTANCE_METRICS_URL = '/applications/{app_id}/instances/{instance_id}/metrics/data.json'
INSIGHTS_API_URL = 'https://insights-api.newrelic.com/v1/accounts/{account_id}/query'

# create a safe and desirable subset of the built-ins
_safe_builtins = {x: eval(x) for x in "False None True abs all any bool complex divmod enumerate filter float "
                                      "hash int iter len list map max min next pow range reversed round "
                                      "set slice sorted str sum tuple zip".split()}

# add a full set of usable math functions and constants
_safe_builtins.update(((x, getattr(math, x)) for x in dir(math) if not x.startswith('_')))

# add an empty "__builtins__" value, so that Python doesn't add one by itself
# see https://docs.python.org/3/library/functions.html#eval
_safe_builtins["__builtins__"] = {}


def safe_eval(inline_code, local_variables):
    return eval(inline_code, _safe_builtins, local_variables)


def url_session(prefix=None):
    if prefix is None:
        prefix = ""
    else:
        prefix = prefix.rstrip('/') + '/'

    def new_request(_prefix, f, method, url, *args, **kwargs):
        return f(method, _prefix + url, *args, **kwargs)

    s = requests.Session()
    s.request = partial(new_request, prefix, s.request)

    # Retries mechanism configuration
    retries = Retry(total=10, connect=5,
                    status=5,
                    allowed_methods=({'GET'}),
                    status_forcelist=(307, 408, 409, 429, 500, 502, 503, 504),
                    backoff_factor=.2)
    s.mount('http://', HTTPAdapter(max_retries=retries))
    s.mount('https://', HTTPAdapter(max_retries=retries))

    return s


apm_session = url_session(APM_API_URL)
apm_session.headers.update({'X-Api-Key': NEWRELIC_APM_API_KEY})

insights_session = url_session(INSIGHTS_API_URL.format(account_id=NEWRELIC_ACCOUNT_ID))
insights_session.headers.update({'X-Query-Key': NEWRELIC_INSIGHTS_QUERY_KEY})


def aggregate_metric_values_to_scalar(
    metric_name: str,
    metrics: Dict[str, Any],
    result: Dict[str, Any],
    is_threshold: bool,
) -> bool:
    """Recieves information about a single slo condition as well as the fetched metrics and attempts to produce a scalar
    value computed by producing a list of means from timeseries values returned per instance and producing a scalar from the mean
    of per instance means

    Args:
        metric_name (str): Name of the metric to produce a scalar for
        metrics (Dict[str, Any]): Fetched metrics as returned by get_metrics
        result (Dict[str, Any]): A reference to a dictionary tracking the result of an individual condition, 
            used to return the scalar value (keyed metric_scalar/threshold_metric_scalar), information about the metrics payload, 
            and a message if unable to compute a valid scalar
        is_threshold (bool): Used to format result info based on whether marshalling a condition metric or threshold_metric

    Returns:
        bool: True if a scalar was produced, false to indicate the condition relying on the metric must be skipped
    """
    preamble = 'Condition threshold' if is_threshold else 'Condition'
    key_preamble = "threshold_" if is_threshold else ""

    if metric_name not in metrics:
        result['message'] = f'{preamble} metric not contained in fetched metrics'
        return False

    metric_values = metrics[metric_name]['values']
    if not metric_values:
        result['message'] = f'{preamble} metric values contained empty list of instances'
        return False

    result[f'{key_preamble}instances'] = ', '.join([val['id'] for val in metric_values])
    instance_values = [val['data'] for val in metric_values]
    
    # Check at least one list has values
    if not any(instance_values):
        result['message'] = f'{preamble} metric instance values all had empty data'
        return False

    inst_scalars = []
    for val_list in instance_values:
        if not val_list:
            continue

        # Pull metric values from timestamps, filter out zero values to exclude timeslices for which no data was reported
        single_inst_vals = [decimal.Decimal(v[1]) for v in val_list if v[1]]
        if not single_inst_vals:
            continue

        if len(single_inst_vals) == 1:
            inst_scalars.append(single_inst_vals[0])
        else:
            # Compute mean for current instance
            inst_scalars.append(statistics.mean(single_inst_vals))

    if not inst_scalars:
        result['message'] = f'{preamble} metric instance values all had 0/falsey data'
        return False

    if len(inst_scalars) == 1:
        result[f'{key_preamble}metric_scalar'] = inst_scalars[0]
    else:
        # Compute means across instances and store on result ref
        result[f'{key_preamble}metric_scalar'] = statistics.mean(inst_scalars)

    return True

class FastFailConfig(pydantic.BaseModel):
    disabled: pydantic.conint(ge=0, le=1, multiple_of=1) = 0
    period: timedelta = timedelta(seconds=60)
    span: timedelta = None
    skip: timedelta = timedelta(seconds=0)

    @pydantic.validator('span', pre=True, always=True)
    def span_defaults_to_period(cls, v, *, values, **kwargs):
        if v is None:
            return values['period']
        return v


class BaseSloCondition(pydantic.BaseModel, abc.ABC):
    description: Optional[str] = None
    metric: str
    threshold_multiplier: decimal.Decimal = decimal.Decimal(1)
    keep: pydantic.constr(strip_whitespace=True, regex='above|below') = 'below'
    for_: int = pydantic.Field(default=1, alias='for', ge=1)
    
    class Config:
        extra = 'forbid'

    def __str__(self) -> str:
        if self.description is None:
            return f"({self.metric})"
        return f"({self.metric} -> {self.description})"

class ThresholdConstantCondition(BaseSloCondition):
    threshold: decimal.Decimal

class ThresholdMetricCondition(BaseSloCondition):
    threshold_metric: str

class SloInput(pydantic.BaseModel):
    conditions: List[Union[ThresholdConstantCondition, ThresholdMetricCondition]]


class InsightsColumn:

    def __init__(self, contents, metadata):
        self.contents = contents
        self.metadata = metadata

    def is_named(self, name):
        if self.metadata['alias'] == name:
            return True
        return False

    def get_value(self):
        if 'members' in self.contents:
            return self.contents['members']
        else:
            for key, v in self.contents.items():
                if key.lower() == self.metadata['contents']['function']:
                    return v
        return None


class InsightsFacetedColumn:

    def __init__(self, facets, metadata, idx):
        self.idx = idx
        self.facets = facets
        self.metadata = metadata

    def is_named(self, name):
        if self.metadata['alias'] == name:
            return True
        return False

    def get_value(self):
        results = []
        for facet in self.facets:
            _data = []
            res = {'id': str(facet['name']), 'data': _data}
            for ts in facet['timeSeries']:
                value = ts['results'][self.idx][self.metadata['contents']['function']]
                _data.append([ts['beginTimeSeconds'], value])
            results.append(res)
        return results


class InsightsException(BaseException):
    pass


class InsightsQuery(dict):

    def __init__(self, data):
        dict.__init__(self, data=data)
        self.columns = []
        md_contents = data['metadata']['contents']

        if isinstance(md_contents, list):
            for i, metadata in enumerate(md_contents):
                column = InsightsColumn(data['results'][i], metadata)
                self.columns.append(column)

        if isinstance(md_contents, dict):
            if 'timeSeries' in md_contents:
                for i, col_md in enumerate(md_contents['timeSeries']['contents']):
                    if 'facets' in data:
                        column = InsightsFacetedColumn(data['facets'], col_md, idx=i)
                    else:
                        column = InsightsColumn(data, col_md)
                    self.columns.append(column)

    def get_column_by_name(self, column_name):
        for column in self.columns:
            if column.is_named(column_name):
                return column
        return None

    def get_column_value(self, column):
        column = self.get_column_by_name(column)
        if column:
            return column.get_value()
        return None


class APMInstances(dict):

    def __init__(self):
        dict.__init__(self, data=[])

    def add_response_data(self, instances_response_data):
        self['data'].append(instances_response_data)

    @property
    def instances(self):
        for instance in self['data']:
            yield from instance['application_instances']

    @property
    def ids(self):
        return list(map(lambda inst: inst['id'], self.instances))


class APMMetrics(dict):

    def __init__(self):
        dict.__init__(self, data=[])

    def add_response_data(self, metrics_response_data):
        self['data'].append(metrics_response_data)

    def get_metric(self, name):
        return APMMetric(name, data=self['data'])


class APMMetric:

    def __init__(self, metric_name, data):
        self.metric_name = metric_name
        self.data = data

    def __getattr__(self, item):
        instances = self.data
        ret = []
        for instance in instances:
            _id = instance['instance_id']
            r = {'id': str(_id), 'data': []}
            data = r['data']
            m = None
            for metric in instance.get('metric_data', {}).get('metrics', []):
                if metric['name'] == self.metric_name:
                    m = metric
                    break
            if m is not None:
                for ts in m['timeslices']:
                    value = ts['values'][item]
                    timestamp = int(date_parser.parse(ts['from']).timestamp())
                    data.append([timestamp, value])
            ret.append(r)
        return ret


class NewRelicDriver(Measure):
    def __init__(self, *args, **kwargs):
        super().__init__(*args, **kwargs)

        with open('./config.yaml') as f:
            self.config = yaml.load(f.read(), Loader=yaml.SafeLoader)['newrelic']

        self.fast_fail_config: FastFailConfig = FastFailConfig.parse_obj(self.config.get('fast_fail', {}))

    progress_timer = None
    time_to_wait = 0
    time_left = 0

    slo_failed_counters: Dict[int, int] = defaultdict(int)
    """Dictionary of SLO Condition index to failure counter mapping
    """

    def stop_timer(self):
        if self.progress_timer:
            self.progress_timer.cancel()

    def start_timer(self):
        self.stop_timer()
        self.time_left -= 1
        self.progress_timer = Timer(1, self.update_progress)
        self.progress_timer.daemon = True
        self.progress_timer.start()

    def update_progress(self):
        self.progress = int((1 - self.time_left / self.time_to_wait) * 80)
        self.start_timer()

    # Disable the progress timer by overloading the superclass
    # The progress timer and Vegeta get caught in a race that can
    # result in multiple progress updates getting written onto the
    # same line of stdout, resulting in invalid JSON
    def start_progress_timer(self):
        pass
    
    def measure(self):
<<<<<<< HEAD
        sleep_fn = time.sleep # overriden when slo provided
=======
        skip_sleep = os.environ.get('SKIP_SLEEP', False)
        self.print_progress('Measurements started')
>>>>>>> 455dc665

        control = self.input_data.get('control', {})
        warmup = int(control.get('warmup', DFLT_WARMUP))
        duration = int(control.get('duration', DFLT_DURATION))
        delay = int(control.get('delay', DFLT_DELAY))

        slo_check = control.get('userdata', {}).get('slo_check')
        if slo_check not in [None, 0, 1]:
            raise MeasureError(f"Invalid input: invalid value '{slo_check}' supplied for slo_check mode flag", reason="invalid-input")

        slo = control.get('userdata', {}).get('slo')

        if slo_check and slo is None:
            raise MeasureError("Invalid input: slo check mode enabled but no slo input was supplied", reason="invalid-input")

        if slo is not None:
            slo_input = SloInput.parse_obj(slo)

            if slo_check:
                results = self.check_slo(slo_input)
                if results['failed']:
                    slo_message = f"[from {results['from']} to {results['to']}]" + ' | '.join([
                        f"{fr['condition_repr']} {fr['message']}. computed values: metric {fr['metric_scalar']} threshold {fr['threshold_product']}"
                        for fr in results['failed']
                    ])

                    # NOTE: base measure.py exception handling hard codes status="500" with no reason included.
                    #   The exception functionality of the base is overriden here instead to reduce risk of side-effects
                    #   in other connectors
                    self.stop_progress_timer() # Ensure progress timer thread doesn't make a last minute print before exit
                    self.print_slo_error(message=slo_message, reason='slo-violation', results=results)
                    sys.exit(1)

                # Log success results to driver STDOUT so they can be seen when servo is set to verbose
                # TODO: do we want to send any of this in progress updates, the measure response, and/or slo check mode response?
                print(json.dumps({'slo_results': results }, default=str), flush=True)
                
                # NOTE: Base measure class always includes 'metrics' key with return value of this function,
                #   override the functionality if we are in SLO check mode
                self.stop_progress_timer() # Ensure progress timer thread doesn't make a last minute print before exit
                print('{"status": "ok"}', flush=True)
                sys.exit(0)
            elif self.fast_fail_config.disabled != 1:
                self.slo_skip_remaining = self.fast_fail_config.skip.total_seconds()
                sleep_fn = partial(self.check_slo_sleep, slo_input=slo_input)

        self.progress_message = 'Measurements started'
        self.print_progress()

        self.time_to_wait = warmup + duration + delay
        self.time_left = self.time_to_wait
        self.start_timer()

        # Warmup nap
        if warmup > 0:
<<<<<<< HEAD
            self.progress_message = 'WARMUP: sleeping {} seconds'.format(warmup)
            if not DEBUG_SKIP_SLEEP:
                sleep_fn(warmup)

        # Wait before gathering measurements (historical data)
        self.progress_message = 'DURATION: waiting {} seconds for measurements'.format(duration)
        if not DEBUG_SKIP_SLEEP:
            sleep_fn(duration)
=======
            self.progress = 0
            self.print_progress(f'WARMUP: sleeping {warmup} seconds')
            if not skip_sleep:
                time.sleep(warmup)

        # Wait before gathering measurements (historical data)
        self.print_progress(f'DURATION: waiting {duration} seconds for measurements')
        if not skip_sleep:
            time.sleep(duration)
>>>>>>> 455dc665

        measure_to = datetime.now(timezone.utc).replace(microsecond=0)
        measure_from = measure_to - timedelta(seconds=duration)

        # Delay measurements
<<<<<<< HEAD
        self.progress_message = 'DELAY: sleeping {} seconds'.format(delay)
        if not DEBUG_SKIP_SLEEP:
            sleep_fn(delay)
=======
        self.print_progress(f'DELAY: sleeping {delay} seconds')
        if not skip_sleep:
            time.sleep(delay)
>>>>>>> 455dc665
        self.stop_timer()

        metrics = self.get_metrics(measure_from, measure_to, update_progress=True)

        self.progress = 100
        self.progress_message = 'Measurements completed'
        self.print_progress()

        return metrics, {}

    def get_metrics(
        self, 
        measure_from: datetime, 
        measure_to: datetime,
        update_progress=False,
    ):
    
        metrics = {}

        config_fetches = self.config['fetch']
        config_fetches_len = len(config_fetches)
        config_metrics = self.config['metrics']

        # Acquire instance ids through respective config command if present
        instance_ids = {}
        instance_ids_cmd = self.config.get('instance_ids_cmd')
        if instance_ids_cmd:
            result = self.run_instance_ids_cmd(instance_ids_cmd)
            if 'instance_ids' in result:
                instance_ids['instance_ids'] = result['instance_ids']
            if 'ref_instance_ids' in result:
                instance_ids['ref_instance_ids'] = result['ref_instance_ids']

        fetches = {**instance_ids}
        for i, fetch in enumerate(config_fetches):
            fetch_name = fetch['name']
            fetch_api = fetch['api']
<<<<<<< HEAD
            if update_progress:
                self.progress = 80 + ((i / config_fetches_len) * 20)
                self.progress_message = 'Fetching data for {}'.format(fetch_name)
=======
            self.progress = 80 + ((i / config_fetches_len) * 20)
            self.print_progress(f'Fetching data for {fetch_name}')
>>>>>>> 455dc665

            # Handle Insights API call.
            if fetch_api == 'insights':
                query = fetch['query'].format(from_time=measure_from.isoformat(),
                                              to_time=measure_to.isoformat())
                response = insights_session.get('', params=dict(nrql=query))
                response.raise_for_status()
                data = response.json()
                if 'error' in data:
                    raise InsightsException('{}\nIn Query:\n{}'.format(data['error'], query))
                fetches[fetch_name] = InsightsQuery(data)

            # Handle APM Instance List API call.
            if fetch_api == 'apm_instances_list':
                hostnames = safe_eval(fetch['hostnames'],
                                      local_variables=fetches)
                hosts = APMInstances()
                for hostname in hostnames:
                    response = apm_session.get(APM_INSTANCE_LIST_URL.format(app_id=NEWRELIC_APM_APP_ID),
                                               params={'filter[hostname]': hostname})
                    response.raise_for_status()
                    hosts.add_response_data(response.json())
                fetches[fetch_name] = hosts

            # Handle APM Metrics Data API call.
            if fetch_api == 'apm_metrics_data':
                fetch_metrics = fetch['metrics']

                def get_metric_values(_metrics):
                    for m in _metrics:
                        yield from m['values']

                fetches[fetch_name] = a = APMMetrics()
                apm_instance_ids = safe_eval(fetch['instance_ids'], local_variables=fetches)
                for apm_instance_id in apm_instance_ids:
                    response = apm_session.get(APM_INSTANCE_METRICS_URL.format(
                        app_id=NEWRELIC_APM_APP_ID,
                        instance_id=apm_instance_id,
                    ), params={
                        'names[]': list(map(lambda m: m['name'], fetch_metrics)),
                        'values[]': list(get_metric_values(fetch_metrics)),
                        'from': measure_from.isoformat(),
                        'to': measure_to.isoformat(),
                        'period': 60,
                        'summarize': False,
                        'raw': True,
                    })
<<<<<<< HEAD
                    response.raise_for_status()
                    a.add_response_data({'instance_id': instance_id, **response.json()})
=======
                    a.add_response_data({'instance_id': apm_instance_id, **response.json()})
>>>>>>> 455dc665

        for config_metric in config_metrics:
            excluded = ['name']
            compiled_metric = {**dict(filter(lambda m: m[0] not in excluded, config_metric.items()))}
            if 'values' in config_metric:
                compiled_metric['values'] = safe_eval(config_metric['values'], fetches)
            elif 'value' in config_metric:
                compiled_metric['value'] = safe_eval(config_metric['value'], fetches)
            metrics[config_metric['name']] = compiled_metric

<<<<<<< HEAD
        return metrics
=======
        self.progress = 100
        self.print_progress('Measurements completed')

        return metrics, {}
>>>>>>> 455dc665

    def describe(self):
        metrics = {}
        for metric in self.config['metrics']:
            keys = {}
            for mk, mv in metric.items():
                if mk not in ['name', 'value', 'values']:
                    keys[mk] = mv
            metrics[metric['name']] = keys
        return metrics

    def handle_cancel(self, signal, frame):
        err = 'Exiting due to signal: {}'.format(signal)
        self.debug(err)
<<<<<<< HEAD
        self.stop_progress_timer() # Ensure progress timer thread doesn't make a last minute print before exit
        self.print_measure_error(err, ST_FAILED)

        sys.exit(0)

    def run_instance_ids_cmd(self, instance_ids_cmd):
        env = dict(os.environ)
        env['APP_ID'] = self.app_id
        try:
            proc = subprocess.Popen(instance_ids_cmd, shell=True,
                                    stdout=subprocess.PIPE, stderr=subprocess.PIPE, env=env)
            proc.wait(60)
            stdout = str(proc.stdout.read(), encoding='utf-8')
            stderr = str(proc.stderr.read(), encoding='utf-8')
        except Exception as e:
            raise Exception('Error running instance_ids command ({}): {}'.format(instance_ids_cmd, e))
        if isinstance(proc.returncode, int) and proc.returncode > 0:
            raise Exception('Non-zero return code from instance_ids command ({})\n'
                            'Return code: {}\n'
                            'Stdout: {}\n'
                            'Stderr: {}\n'.format(instance_ids_cmd,
                                                  proc.returncode,
                                                  stdout.replace('\n', '\n        ').strip() or 'empty string',
                                                  stderr.replace('\n', '\n        ').strip() or 'empty string'))
        try:
            result = json.loads(stdout)
            assert isinstance(result, dict), 'Instance_ids command result does not constitute a JSON object.'
        except Exception as e:
            raise Exception('Error parsing the result of running an instance_ids command ({})\n'
                            'Return code: {}\n'
                            'Stdout: {}\n'
                            'Stderr: {}\n'
                            'Original exception: {}'
                            ''.format(instance_ids_cmd,
                                      proc.returncode,
                                      stdout.replace('\n', '\n        ').strip() or 'empty string',
                                      stderr.replace('\n', '\n        ').strip() or 'empty string',
                                      repr(e)))
        return result

    def check_slo(self, slo_input: SloInput) -> Dict[str, List[Dict[str, Any]]]:
        measure_to = datetime.now(timezone.utc).replace(microsecond=0)
        measure_from = (measure_to - self.fast_fail_config.span).replace(microsecond=0)
        
        metrics = self.get_metrics(measure_from, measure_to)

        nan_results = []
        failed_results = []
        passed_results = []
        for index, condition in enumerate(slo_input.conditions):
            # Index is used as a psuedo ID to track failures across slo_check calls
            result = { 'condition': condition.dict(), 'condition_repr': str(condition), 'index': index }

            # try to produce a scalar value from one or more metric data points, store into result['metric_scalar']
            if not aggregate_metric_values_to_scalar(condition.metric, metrics, result, is_threshold=False):
                nan_results.append(result)
                continue

            if isinstance(condition, ThresholdConstantCondition):
                result['threshold_product'] = condition.threshold * condition.threshold_multiplier
            elif isinstance(condition, ThresholdMetricCondition):
                # try to produce a scalar, store into result['threshold_metric_scalar']
                if not aggregate_metric_values_to_scalar(condition.threshold_metric, metrics, result, is_threshold=True):
                    nan_results.append(result)
                    continue

                result['threshold_product'] = result['threshold_metric_scalar'] * condition.threshold_multiplier
            else:
                raise MeasureError(f'Unable to process slo condition with type {type(condition).__name__}', reason='invalid-type')

            check_op = operator.lt if condition.keep == 'below' else operator.gt
            if check_op(result['metric_scalar'], result['threshold_product']):
                result['message'] = 'SLO passed'
                passed_results.append(result)
            else:
                result['message'] = f'keep {condition.keep} not met'
                failed_results.append(result)

        return {
            'from': str(measure_from),
            'to': str(measure_to),
            'missing_or_nan': nan_results, 
            'failed': failed_results, 
            'passed': passed_results
        }


    def check_slo_sleep(self, secs: float, slo_input: SloInput) -> None:
        """Pass through to time.sleep that divides the duration so that SLO checks are run
        periodically based on the configuration of the fast_fail period
        """
        end_at = datetime.now() + timedelta(seconds=secs)
        # Skip SLO checks for configured duration
        if self.slo_skip_remaining:
            if self.slo_skip_remaining > secs:
                self.slo_skip_remaining -= secs
                time.sleep(secs)
                return
            time.sleep(self.slo_skip_remaining)
            self.slo_skip_remaining = 0

        while datetime.now() < end_at:
            loop_start = datetime.now()
            results = self.check_slo(slo_input)
            failed_indexes = set(fr['index'] for fr in results['failed'])

            raise_for = False
            for index, condition in enumerate(slo_input.conditions):
                if index in failed_indexes:
                    self.slo_failed_counters[index] += 1
                    if self.slo_failed_counters[index] == condition.for_:
                        raise_for = True
                else:
                    self.slo_failed_counters.pop(index, None)

            if raise_for:
                slo_message = f"[from {results['from']} to {results['to']}]" + ' | '.join([
                    f"{fr['condition_repr']} {fr['message']} x{self.slo_failed_counters[fr['index']]}. computed values: metric {fr['metric_scalar']} threshold {fr['threshold_product']}"
                    for fr in results['failed']
                ])

                # NOTE: base measure.py exception handling hard codes status="500" with no reason included.
                #   The exception functionality of the base is overriden here instead to reduce risk of side-effects
                #   in other connectors
                self.stop_progress_timer() # Ensure progress timer thread doesn't make a last minute print before exit
                self.print_slo_error(slo_message, reason='slo-violation', status='aborted', results=results)
                sys.exit(1)
            else:
                # Log success results to driver STDOUT so they can be seen when servo is set to verbose
                # TODO: do we want to send any of this in progress updates, the measure response, and/or slo check mode response?
                print(json.dumps({'slo_results': results }, default=str), flush=True)

            # account for time taken by SLO check, clamp negative timedeltas to 0
            remaining_period = max(0, (self.fast_fail_config.period - (datetime.now() - loop_start)).total_seconds())
            remaining_total = max(0, (end_at - datetime.now()).total_seconds())
            next_sleep = min(remaining_period, remaining_total)
            time.sleep(next_sleep)


    def print_slo_error(self, message, reason, status='failed', results=None):
        '''
        Prints JSON formatted error and exit
        Takes an error message as string
        '''
        out = {
            "status": status,
            "reason": reason,
            "message": message
        }

        # Note results won't make it to the backend but will show up in servo logs for additional triage
        if results:
            out["results"] = results

        print(json.dumps(out, default=str), flush=True)
=======
        self.print_measure_error(err, ST_FAILED)

        sys.exit(0)
>>>>>>> 455dc665


if __name__ == '__main__':
    driver = NewRelicDriver(cli_desc=DESC, supports_cancel=HAS_CANCEL, version=VERSION)
    driver.run()<|MERGE_RESOLUTION|>--- conflicted
+++ resolved
@@ -3,13 +3,9 @@
 import decimal
 import json
 import os
-<<<<<<< HEAD
 import subprocess
 import sys
-=======
-import sys
-
->>>>>>> 455dc665
+
 from dateutil import parser as date_parser
 import math
 import operator
@@ -29,7 +25,6 @@
 from urllib3 import Retry
 
 from measure import Measure, ST_FAILED
-<<<<<<< HEAD
 
 class MeasureError(Exception):
     """base class for error exceptions defined by drivers.
@@ -39,12 +34,10 @@
         self.status = status
         self.reason = reason
         super().__init__(*args)
-=======
->>>>>>> 455dc665
 
 DESC = 'NewRelic measure driver for Optune'
 HAS_CANCEL = True
-VERSION = '1.3'
+VERSION = '1.3.3'
 
 DFLT_WARMUP = 0
 DFLT_DURATION = 120
@@ -399,12 +392,7 @@
         pass
     
     def measure(self):
-<<<<<<< HEAD
         sleep_fn = time.sleep # overriden when slo provided
-=======
-        skip_sleep = os.environ.get('SKIP_SLEEP', False)
-        self.print_progress('Measurements started')
->>>>>>> 455dc665
 
         control = self.input_data.get('control', {})
         warmup = int(control.get('warmup', DFLT_WARMUP))
@@ -460,7 +448,6 @@
 
         # Warmup nap
         if warmup > 0:
-<<<<<<< HEAD
             self.progress_message = 'WARMUP: sleeping {} seconds'.format(warmup)
             if not DEBUG_SKIP_SLEEP:
                 sleep_fn(warmup)
@@ -469,31 +456,14 @@
         self.progress_message = 'DURATION: waiting {} seconds for measurements'.format(duration)
         if not DEBUG_SKIP_SLEEP:
             sleep_fn(duration)
-=======
-            self.progress = 0
-            self.print_progress(f'WARMUP: sleeping {warmup} seconds')
-            if not skip_sleep:
-                time.sleep(warmup)
-
-        # Wait before gathering measurements (historical data)
-        self.print_progress(f'DURATION: waiting {duration} seconds for measurements')
-        if not skip_sleep:
-            time.sleep(duration)
->>>>>>> 455dc665
 
         measure_to = datetime.now(timezone.utc).replace(microsecond=0)
         measure_from = measure_to - timedelta(seconds=duration)
 
         # Delay measurements
-<<<<<<< HEAD
         self.progress_message = 'DELAY: sleeping {} seconds'.format(delay)
         if not DEBUG_SKIP_SLEEP:
             sleep_fn(delay)
-=======
-        self.print_progress(f'DELAY: sleeping {delay} seconds')
-        if not skip_sleep:
-            time.sleep(delay)
->>>>>>> 455dc665
         self.stop_timer()
 
         metrics = self.get_metrics(measure_from, measure_to, update_progress=True)
@@ -531,14 +501,9 @@
         for i, fetch in enumerate(config_fetches):
             fetch_name = fetch['name']
             fetch_api = fetch['api']
-<<<<<<< HEAD
             if update_progress:
                 self.progress = 80 + ((i / config_fetches_len) * 20)
                 self.progress_message = 'Fetching data for {}'.format(fetch_name)
-=======
-            self.progress = 80 + ((i / config_fetches_len) * 20)
-            self.print_progress(f'Fetching data for {fetch_name}')
->>>>>>> 455dc665
 
             # Handle Insights API call.
             if fetch_api == 'insights':
@@ -586,12 +551,8 @@
                         'summarize': False,
                         'raw': True,
                     })
-<<<<<<< HEAD
                     response.raise_for_status()
                     a.add_response_data({'instance_id': instance_id, **response.json()})
-=======
-                    a.add_response_data({'instance_id': apm_instance_id, **response.json()})
->>>>>>> 455dc665
 
         for config_metric in config_metrics:
             excluded = ['name']
@@ -601,15 +562,7 @@
             elif 'value' in config_metric:
                 compiled_metric['value'] = safe_eval(config_metric['value'], fetches)
             metrics[config_metric['name']] = compiled_metric
-
-<<<<<<< HEAD
         return metrics
-=======
-        self.progress = 100
-        self.print_progress('Measurements completed')
-
-        return metrics, {}
->>>>>>> 455dc665
 
     def describe(self):
         metrics = {}
@@ -624,7 +577,6 @@
     def handle_cancel(self, signal, frame):
         err = 'Exiting due to signal: {}'.format(signal)
         self.debug(err)
-<<<<<<< HEAD
         self.stop_progress_timer() # Ensure progress timer thread doesn't make a last minute print before exit
         self.print_measure_error(err, ST_FAILED)
 
@@ -780,11 +732,6 @@
             out["results"] = results
 
         print(json.dumps(out, default=str), flush=True)
-=======
-        self.print_measure_error(err, ST_FAILED)
-
-        sys.exit(0)
->>>>>>> 455dc665
 
 
 if __name__ == '__main__':
